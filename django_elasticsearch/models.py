--- conflicted
+++ resolved
@@ -3,13 +3,11 @@
 from django.conf import settings
 from django.db.models import Model
 from django.db.models.signals import post_save, post_delete
-<<<<<<< HEAD
-=======
 try:
     from django.db.models.signals import post_migrate
 except ImportError:  # django <= 1.6
     from django.db.models.signals import post_syncdb as post_migrate
->>>>>>> 4e04292c
+
 from django.db.models.signals import class_prepared
 try:
     from django.db.models.signals import post_migrate
@@ -81,16 +79,12 @@
 
 
 def es_syncdb_callback(sender, app=None, created_models=[], **kwargs):
-<<<<<<< HEAD
-    for model in created_models:
-=======
     if int(get_version()[2]) > 6:
         models = sender.get_models()
     else:
         models = created_models
     
     for model in models:
->>>>>>> 4e04292c
         if issubclass(model, EsIndexable):
             model.es.create_index()
 
